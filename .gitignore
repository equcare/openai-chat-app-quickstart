--- conflicted
+++ resolved
@@ -3,9 +3,6 @@
 .pyc
 __pycache__/
 .coverage
-<<<<<<< HEAD
 scripts/.venv
-=======
 .idea/
-.venv/
->>>>>>> 82bf9b77
+.venv/