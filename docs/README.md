--- conflicted
+++ resolved
@@ -1,410 +1,203 @@
-<<<<<<< HEAD
----
-name: Simple Chat Application using Azure OpenAI (Python)
-description: A sample chat app that uses Python to stream chat completions from the OpenAI SDK. Deployable to Azure Container Apps with managed identity.
-languages:
-- azdeveloper
-- python
-- bicep
-- html
-products:
-- azure
-- azure-container-apps
-- azure-openai
-- azure-container-registry
-page_type: sample
-urlFragment: openai-chat-app-quickstart
----
-<!-- YAML front-matter schema: https://review.learn.microsoft.com/en-us/help/contribute/samples/process/onboarding?branch=main#supported-metadata-fields-for-readmemd -->
-
-# Chat Application using Azure OpenAI (Python)
-
-[![Open in GitHub Codespaces](https://github.com/codespaces/badge.svg)](https://codespaces.new/Azure-Samples/openai-chat-app-quickstart)
-[![Open in Dev Containers](https://img.shields.io/static/v1?style=for-the-badge&label=Dev%20Containers&message=Open&color=blue&logo=visualstudiocode)](https://vscode.dev/redirect?url=vscode://ms-vscode-remote.remote-containers/cloneInVolume?url=https://github.com/azure-samples/openai-chat-app-quickstart)
-
-This repository includes a Python app that uses Azure OpenAI to generate responses to user messages.
-
-The project includes all the infrastructure and configuration needed to provision Azure OpenAI resources and deploy the app to [Azure Container Apps](https://learn.microsoft.com/azure/container-apps/overview) using the [Azure Developer CLI](https://learn.microsoft.com/azure/developer/azure-developer-cli/overview). By default, the app will use managed identity to authenticate with Azure OpenAI.
-
-We recommend first going through the [deploying steps](#deploying) before running this app locally,
-since the local app needs credentials for Azure OpenAI to work properly.
-
-* [Features](#features)
-* [Architecture diagram](#architecture-diagram)
-* [Opening the project](#opening-the-project)
-
-* [Deploying](#deploying)
-* [Development server](#development-server)
-* [Costs](#costs)
-* [Security Guidelines](#security-guidelines)
-* [Resources](#resources)
-
-## Features
-
-* A Python [Quart](https://quart.palletsprojects.com/en/latest/) that uses the [openai](https://pypi.org/project/openai/) package to generate responses to user messages.
-* A basic HTML/JS frontend that streams responses from the backend using [JSON Lines](http://jsonlines.org/) over a [ReadableStream](https://developer.mozilla.org/en-US/docs/Web/API/ReadableStream).
-* [Bicep files](https://docs.microsoft.com/azure/azure-resource-manager/bicep/) for provisioning Azure resources, including Azure OpenAI, Azure Container Apps, Azure Container Registry, Azure Log Analytics, and RBAC roles.
-
-![Screenshot of the chat app](/docs/screenshot_chatapp.png)
-
-## Architecture diagram
-
-![Architecture diagram: Azure Container Apps inside Container Apps Environment, connected to Container Registry with Container, connected to Managed Identity for Azure OpenAI](/readme_diagram.png)
-
-## Opening the project
-
-You have a few options for getting started with this template.
-The quickest way to get started is GitHub Codespaces, since it will setup all the tools for you, but you can also [set it up locally](#local-environment).
-
-### GitHub Codespaces
-
-You can run this template virtually by using GitHub Codespaces. The button will open a web-based VS Code instance in your browser:
-
-1. Open the template (this may take several minutes):
-
-    [![Open in GitHub Codespaces](https://github.com/codespaces/badge.svg)](https://codespaces.new/Azure-Samples/openai-chat-app-quickstart)
-
-2. Open a terminal window
-3. Continue with the [deploying steps](#deploying)
-
-### VS Code Dev Containers
-
-A related option is VS Code Dev Containers, which will open the project in your local VS Code using the [Dev Containers extension](https://marketplace.visualstudio.com/items?itemName=ms-vscode-remote.remote-containers):
-
-1. Start Docker Desktop (install it if not already installed)
-2. Open the project:
-
-    [![Open in Dev Containers](https://img.shields.io/static/v1?style=for-the-badge&label=Dev%20Containers&message=Open&color=blue&logo=visualstudiocode)](https://vscode.dev/redirect?url=vscode://ms-vscode-remote.remote-containers/cloneInVolume?url=https://github.com/azure-samples/openai-chat-app-quickstart)
-
-3. In the VS Code window that opens, once the project files show up (this may take several minutes), open a terminal window.
-4. Continue with the [deploying steps](#deploying)
-
-### Local Environment
-
-If you're not using one of the above options for opening the project, then you'll need to:
-
-1. Make sure the following tools are installed:
-
-    * [Azure Developer CLI (azd)](https://aka.ms/install-azd)
-    * [Python 3.10+](https://www.python.org/downloads/)
-    * [Redis](https://redis.io/download)
-    * [Docker Desktop](https://www.docker.com/products/docker-desktop/)
-    * [Git](https://git-scm.com/downloads)
-
-2. Download the project code:
-
-    ```shell
-    azd init -t openai-chat-app-entra-auth-local
-    ```
-
-3. Open the project folder
-4. Create a [Python virtual environment](https://docs.python.org/3/tutorial/venv.html#creating-virtual-environments) and activate it.
-5. Install required Python packages:
-
-    ```shell
-    pip install -r requirements-dev.txt
-    ```
-
-6. Install the app as an editable package:
-
-    ```shell
-    python3 -m pip install -e src
-    ```
-
-7. Continue with the [deploying steps](#deploying).
-
-## Deploying
-
-Once you've opened the project in [Codespaces](#github-codespaces), in [Dev Containers](#vs-code-dev-containers), or [locally](#local-environment), you can deploy it to Azure.
-
-### Azure account setup
-
-1. Sign up for a [free Azure account](https://azure.microsoft.com/free/) and create an Azure Subscription.
-2. Request access to Azure OpenAI Service by completing the form at [https://aka.ms/oai/access](https://aka.ms/oai/access) and awaiting approval.
-3. Check that you have the necessary permissions:
-
-    * Your Azure account must have `Microsoft.Authorization/roleAssignments/write` permissions, such as [Role Based Access Control Administrator](https://learn.microsoft.com/azure/role-based-access-control/built-in-roles#role-based-access-control-administrator-preview), [User Access Administrator](https://learn.microsoft.com/azure/role-based-access-control/built-in-roles#user-access-administrator), or [Owner](https://learn.microsoft.com/azure/role-based-access-control/built-in-roles#owner). If you don't have subscription-level permissions, you must be granted [RBAC](https://learn.microsoft.com/azure/role-based-access-control/built-in-roles#role-based-access-control-administrator-preview) for an existing resource group and [deploy to that existing group](/docs/deploy_existing.md#resource-group).
-    * Your Azure account also needs `Microsoft.Resources/deployments/write` permissions on the subscription level.
-
-### Deploying with azd
-
-1. Login to Azure:
-
-    ```shell
-    azd auth login
-    ```
-
-2. Provision and deploy all the resources:
-
-    ```shell
-    azd up
-    ```
-
-    It will prompt you to provide an `azd` environment name (like "chat-app"), select a subscription from your Azure account, and select a [location where OpenAI is available](https://azure.microsoft.com/explore/global-infrastructure/products-by-region/?products=cognitive-services&regions=all) (like "francecentral"). Then it will provision the resources in your account and deploy the latest code. If you get an error or timeout with deployment, changing the location can help, as there may be availability constraints for the OpenAI resource.
-
-3. When `azd` has finished deploying, you'll see an endpoint URI in the command output. Visit that URI, and you should see the chat app! 🎉
-4. When you've made any changes to the app code, you can just run:
-
-    ```shell
-    azd deploy
-    ```
-
-### Continuous deployment with GitHub Actions
-
-This project includes a Github workflow for deploying the resources to Azure
-on every push to main. That workflow requires several Azure-related authentication secrets
-to be stored as Github action secrets. To set that up, run:
-
-```shell
-azd pipeline config
-```
-
-## Development server
-
-Assuming you've run the steps in [Opening the project](#opening-the-project) and the steps in [Deploying](#deploying), you can now run the Quart app in your development environment:
-
-```shell
-python -m quart --app src.quartapp run --port 50505 --reload
-```
-
-This will start the app on port 50505, and you can access it at `http://localhost:50505`.
-
-## Costs
-
-Pricing varies per region and usage, so it isn't possible to predict exact costs for your usage.
-The majority of the Azure resources used in this infrastructure are on usage-based pricing tiers.
-However, Azure Container Registry has a fixed cost per registry per day.
-
-You can try the [Azure pricing calculator](https://azure.com/e/2176802ea14941e4959eae8ad335aeb5) for the resources:
-
-* Azure OpenAI Service: S0 tier, ChatGPT model. Pricing is based on token count. [Pricing](https://azure.microsoft.com/pricing/details/cognitive-services/openai-service/)
-* Azure Container App: Consumption tier with 0.5 CPU, 1GiB memory/storage. Pricing is based on resource allocation, and each month allows for a certain amount of free usage. [Pricing](https://azure.microsoft.com/pricing/details/container-apps/)
-* Azure Container Registry: Basic tier. [Pricing](https://azure.microsoft.com/pricing/details/container-registry/)
-* Log analytics: Pay-as-you-go tier. Costs based on data ingested. [Pricing](https://azure.microsoft.com/pricing/details/monitor/)
-
-⚠️ To avoid unnecessary costs, remember to take down your app if it's no longer in use,
-either by deleting the resource group in the Portal or running `azd down`.
-
-## Security Guidelines
-
-This template uses [Managed Identity](https://learn.microsoft.com/entra/identity/managed-identities-azure-resources/overview) for authenticating to the Azure OpenAI service.
-
-Additionally, we have added a [GitHub Action](https://github.com/microsoft/security-devops-action) that scans the infrastructure-as-code files and generates a report containing any detected issues. To ensure continued best practices in your own repository, we recommend that anyone creating solutions based on our templates ensure that the [Github secret scanning](https://docs.github.com/code-security/secret-scanning/about-secret-scanning) setting is enabled.
-
-You may want to consider additional security measures, such as:
-
-* Protecting the Azure Container Apps instance with a [firewall](https://learn.microsoft.com/azure/container-apps/waf-app-gateway).
-* Using a [Virtual Network](https://learn.microsoft.com/azure/container-apps/networking?tabs=workload-profiles-env%2Cazure-cli) to restrict access to the Azure OpenAI service and Azure Container Apps.
-
-## Resources
-
-* [OpenAI Chat Application with Microsoft Entra Authentication - MSAL SDK](https://github.com/Azure-Samples/openai-chat-app-entra-auth-local): Similar to this project, but adds user authentication with Microsoft Entra using the Microsoft Graph SDK and built-in authentication feature of Azure Container Apps.
-* [OpenAI Chat Application with Microsoft Entra Authentication - Built-in Auth](https://github.com/Azure-Samples/openai-chat-app-entra-auth-local): Similar to this project, but adds user authentication with Microsoft Entra using the Microsoft Graph SDK and MSAL SDK.
-* [RAG chat with Azure AI Search + Python](https://github.com/Azure-Samples/azure-search-openai-demo/): A more advanced chat app that uses Azure AI Search to ground responses in domain knowledge. Includes user authentication with Microsoft Entra as well as data access controls.
-* [Develop Python apps that use Azure AI services](https://learn.microsoft.com/azure/developer/python/azure-ai-for-python-developers)
-=======
----
-name: Simple Chat Application using Azure OpenAI (Python)
-description: A sample chat app that uses Python to stream chat completions from the OpenAI SDK. Deployable to Azure Container Apps with managed identity.
-languages:
-- azdeveloper
-- python
-- bicep
-- html
-products:
-- azure
-- azure-container-apps
-- azure-openai
-- azure-container-registry
-page_type: sample
-urlFragment: openai-chat-app-quickstart
----
-<!-- YAML front-matter schema: https://review.learn.microsoft.com/en-us/help/contribute/samples/process/onboarding?branch=main#supported-metadata-fields-for-readmemd -->
-
-# Chat Application using Azure OpenAI (Python)
-
-[![Open in GitHub Codespaces](https://github.com/codespaces/badge.svg)](https://codespaces.new/Azure-Samples/openai-chat-app-quickstart)
-[![Open in Dev Containers](https://img.shields.io/static/v1?style=for-the-badge&label=Dev%20Containers&message=Open&color=blue&logo=visualstudiocode)](https://vscode.dev/redirect?url=vscode://ms-vscode-remote.remote-containers/cloneInVolume?url=https://github.com/azure-samples/openai-chat-app-quickstart)
-
-This repository includes a Python app that uses Azure OpenAI to generate responses to user messages.
-
-The project includes all the infrastructure and configuration needed to provision Azure OpenAI resources and deploy the app to [Azure Container Apps](https://learn.microsoft.com/azure/container-apps/overview) using the [Azure Developer CLI](https://learn.microsoft.com/azure/developer/azure-developer-cli/overview). By default, the app will use managed identity to authenticate with Azure OpenAI.
-
-We recommend first going through the [deploying steps](#deploying) before running this app locally,
-since the local app needs credentials for Azure OpenAI to work properly.
-
-* [Features](#features)
-* [Architecture diagram](#architecture-diagram)
-* [Opening the project](#opening-the-project)
-* [Deploying](#deploying)
-* [Development server](#development-server)
-* [Costs](#costs)
-* [Security Guidelines](#security-guidelines)
-* [Resources](#resources)
-
-## Features
-
-* A Python [Quart](https://quart.palletsprojects.com/en/latest/) that uses the [openai](https://pypi.org/project/openai/) package to generate responses to user messages.
-* A basic HTML/JS frontend that streams responses from the backend using [JSON Lines](http://jsonlines.org/) over a [ReadableStream](https://developer.mozilla.org/en-US/docs/Web/API/ReadableStream).
-* [Bicep files](https://docs.microsoft.com/azure/azure-resource-manager/bicep/) for provisioning Azure resources, including Azure OpenAI, Azure Container Apps, Azure Container Registry, Azure Log Analytics, and RBAC roles.
-* Support for using [local LLMs](/docs/local_ollama.md) during development.
-
-![Screenshot of the chat app](/docs/screenshot_chatapp.png)
-
-## Architecture diagram
-
-![Architecture diagram: Azure Container Apps inside Container Apps Environment, connected to Container Registry with Container, connected to Managed Identity for Azure OpenAI](/readme_diagram.png)
-
-## Opening the project
-
-You have a few options for getting started with this template.
-The quickest way to get started is GitHub Codespaces, since it will setup all the tools for you, but you can also [set it up locally](#local-environment).
-
-### GitHub Codespaces
-
-You can run this template virtually by using GitHub Codespaces. The button will open a web-based VS Code instance in your browser:
-
-1. Open the template (this may take several minutes):
-
-    [![Open in GitHub Codespaces](https://github.com/codespaces/badge.svg)](https://codespaces.new/Azure-Samples/openai-chat-app-quickstart)
-
-2. Open a terminal window
-3. Continue with the [deploying steps](#deploying)
-
-### VS Code Dev Containers
-
-A related option is VS Code Dev Containers, which will open the project in your local VS Code using the [Dev Containers extension](https://marketplace.visualstudio.com/items?itemName=ms-vscode-remote.remote-containers):
-
-1. Start Docker Desktop (install it if not already installed)
-2. Open the project:
-
-    [![Open in Dev Containers](https://img.shields.io/static/v1?style=for-the-badge&label=Dev%20Containers&message=Open&color=blue&logo=visualstudiocode)](https://vscode.dev/redirect?url=vscode://ms-vscode-remote.remote-containers/cloneInVolume?url=https://github.com/azure-samples/openai-chat-app-quickstart)
-
-3. In the VS Code window that opens, once the project files show up (this may take several minutes), open a terminal window.
-4. Continue with the [deploying steps](#deploying)
-
-### Local Environment
-
-If you're not using one of the above options for opening the project, then you'll need to:
-
-1. Make sure the following tools are installed:
-
-    * [Azure Developer CLI (azd)](https://aka.ms/install-azd)
-    * [Python 3.10+](https://www.python.org/downloads/)
-    * [Docker Desktop](https://www.docker.com/products/docker-desktop/)
-    * [Git](https://git-scm.com/downloads)
-
-2. Download the project code:
-
-    ```shell
-    azd init -t openai-chat-app-entra-auth-local
-    ```
-
-3. Open the project folder
-4. Create a [Python virtual environment](https://docs.python.org/3/tutorial/venv.html#creating-virtual-environments) and activate it.
-5. Install required Python packages:
-
-    ```shell
-    pip install -r requirements-dev.txt
-    ```
-
-6. Install the app as an editable package:
-
-    ```shell
-    python3 -m pip install -e src
-    ```
-
-7. Continue with the [deploying steps](#deploying).
-
-## Deploying
-
-Once you've opened the project in [Codespaces](#github-codespaces), in [Dev Containers](#vs-code-dev-containers), or [locally](#local-environment), you can deploy it to Azure.
-
-### Azure account setup
-
-1. Sign up for a [free Azure account](https://azure.microsoft.com/free/) and create an Azure Subscription.
-2. Request access to Azure OpenAI Service by completing the form at [https://aka.ms/oai/access](https://aka.ms/oai/access) and awaiting approval.
-3. Check that you have the necessary permissions:
-
-    * Your Azure account must have `Microsoft.Authorization/roleAssignments/write` permissions, such as [Role Based Access Control Administrator](https://learn.microsoft.com/azure/role-based-access-control/built-in-roles#role-based-access-control-administrator-preview), [User Access Administrator](https://learn.microsoft.com/azure/role-based-access-control/built-in-roles#user-access-administrator), or [Owner](https://learn.microsoft.com/azure/role-based-access-control/built-in-roles#owner). If you don't have subscription-level permissions, you must be granted [RBAC](https://learn.microsoft.com/azure/role-based-access-control/built-in-roles#role-based-access-control-administrator-preview) for an existing resource group and [deploy to that existing group](/docs/deploy_existing.md#resource-group).
-    * Your Azure account also needs `Microsoft.Resources/deployments/write` permissions on the subscription level.
-
-### Deploying with azd
-
-1. Login to Azure:
-
-    ```shell
-    azd auth login
-    ```
-
-2. Provision and deploy all the resources:
-
-    ```shell
-    azd up
-    ```
-
-    It will prompt you to provide an `azd` environment name (like "chat-app"), select a subscription from your Azure account, and select a [location where OpenAI is available](https://azure.microsoft.com/explore/global-infrastructure/products-by-region/?products=cognitive-services&regions=all) (like "francecentral"). Then it will provision the resources in your account and deploy the latest code. If you get an error or timeout with deployment, changing the location can help, as there may be availability constraints for the OpenAI resource.
-
-3. When `azd` has finished deploying, you'll see an endpoint URI in the command output. Visit that URI, and you should see the chat app! 🎉
-4. When you've made any changes to the app code, you can just run:
-
-    ```shell
-    azd deploy
-    ```
-
-### Continuous deployment with GitHub Actions
-
-This project includes a Github workflow for deploying the resources to Azure
-on every push to main. That workflow requires several Azure-related authentication secrets
-to be stored as Github action secrets. To set that up, run:
-
-```shell
-azd pipeline config
-```
-
-## Development server
-
-Assuming you've run the steps in [Opening the project](#opening-the-project) and the steps in [Deploying](#deploying), you can now run the Quart app in your development environment:
-
-```shell
-python -m quart --app src.quartapp run --port 50505 --reload
-```
-
-This will start the app on port 50505, and you can access it at `http://localhost:50505`.
-
-To save costs during development, you may point the app at a [local LLM server](/docs/local_ollama.md).
-
-## Costs
-
-Pricing varies per region and usage, so it isn't possible to predict exact costs for your usage.
-The majority of the Azure resources used in this infrastructure are on usage-based pricing tiers.
-However, Azure Container Registry has a fixed cost per registry per day.
-
-You can try the [Azure pricing calculator](https://azure.com/e/2176802ea14941e4959eae8ad335aeb5) for the resources:
-
-* Azure OpenAI Service: S0 tier, ChatGPT model. Pricing is based on token count. [Pricing](https://azure.microsoft.com/pricing/details/cognitive-services/openai-service/)
-* Azure Container App: Consumption tier with 0.5 CPU, 1GiB memory/storage. Pricing is based on resource allocation, and each month allows for a certain amount of free usage. [Pricing](https://azure.microsoft.com/pricing/details/container-apps/)
-* Azure Container Registry: Basic tier. [Pricing](https://azure.microsoft.com/pricing/details/container-registry/)
-* Log analytics: Pay-as-you-go tier. Costs based on data ingested. [Pricing](https://azure.microsoft.com/pricing/details/monitor/)
-
-⚠️ To avoid unnecessary costs, remember to take down your app if it's no longer in use,
-either by deleting the resource group in the Portal or running `azd down`.
-
-## Security Guidelines
-
-This template uses [Managed Identity](https://learn.microsoft.com/entra/identity/managed-identities-azure-resources/overview) for authenticating to the Azure OpenAI service.
-
-Additionally, we have added a [GitHub Action](https://github.com/microsoft/security-devops-action) that scans the infrastructure-as-code files and generates a report containing any detected issues. To ensure continued best practices in your own repository, we recommend that anyone creating solutions based on our templates ensure that the [Github secret scanning](https://docs.github.com/code-security/secret-scanning/about-secret-scanning) setting is enabled.
-
-You may want to consider additional security measures, such as:
-
-* Protecting the Azure Container Apps instance with a [firewall](https://learn.microsoft.com/azure/container-apps/waf-app-gateway).
-* Using a [Virtual Network](https://learn.microsoft.com/azure/container-apps/networking?tabs=workload-profiles-env%2Cazure-cli) to restrict access to the Azure OpenAI service and Azure Container Apps.
-
-## Resources
-
-* [OpenAI Chat Application with Microsoft Entra Authentication - MSAL SDK](https://github.com/Azure-Samples/openai-chat-app-entra-auth-local): Similar to this project, but adds user authentication with Microsoft Entra using the Microsoft Graph SDK and built-in authentication feature of Azure Container Apps.
-* [OpenAI Chat Application with Microsoft Entra Authentication - Built-in Auth](https://github.com/Azure-Samples/openai-chat-app-entra-auth-local): Similar to this project, but adds user authentication with Microsoft Entra using the Microsoft Graph SDK and MSAL SDK.
-* [RAG chat with Azure AI Search + Python](https://github.com/Azure-Samples/azure-search-openai-demo/): A more advanced chat app that uses Azure AI Search to ground responses in domain knowledge. Includes user authentication with Microsoft Entra as well as data access controls.
-* [Develop Python apps that use Azure AI services](https://learn.microsoft.com/azure/developer/python/azure-ai-for-python-developers)
->>>>>>> 653e079d
+---
+name: Simple Chat Application using Azure OpenAI (Python)
+description: A sample chat app that uses Python to stream chat completions from the OpenAI SDK. Deployable to Azure Container Apps with managed identity.
+languages:
+- azdeveloper
+- python
+- bicep
+- html
+products:
+- azure
+- azure-container-apps
+- azure-openai
+- azure-container-registry
+page_type: sample
+urlFragment: openai-chat-app-quickstart
+---
+<!-- YAML front-matter schema: https://review.learn.microsoft.com/en-us/help/contribute/samples/process/onboarding?branch=main#supported-metadata-fields-for-readmemd -->
+
+# Chat Application using Azure OpenAI (Python)
+
+[![Open in GitHub Codespaces](https://github.com/codespaces/badge.svg)](https://codespaces.new/Azure-Samples/openai-chat-app-quickstart)
+[![Open in Dev Containers](https://img.shields.io/static/v1?style=for-the-badge&label=Dev%20Containers&message=Open&color=blue&logo=visualstudiocode)](https://vscode.dev/redirect?url=vscode://ms-vscode-remote.remote-containers/cloneInVolume?url=https://github.com/azure-samples/openai-chat-app-quickstart)
+
+This repository includes a Python app that uses Azure OpenAI to generate responses to user messages.
+
+The project includes all the infrastructure and configuration needed to provision Azure OpenAI resources and deploy the app to [Azure Container Apps](https://learn.microsoft.com/azure/container-apps/overview) using the [Azure Developer CLI](https://learn.microsoft.com/azure/developer/azure-developer-cli/overview). By default, the app will use managed identity to authenticate with Azure OpenAI.
+
+We recommend first going through the [deploying steps](#deploying) before running this app locally,
+since the local app needs credentials for Azure OpenAI to work properly.
+
+* [Features](#features)
+* [Architecture diagram](#architecture-diagram)
+* [Opening the project](#opening-the-project)
+
+* [Deploying](#deploying)
+* [Development server](#development-server)
+* [Costs](#costs)
+* [Security Guidelines](#security-guidelines)
+* [Resources](#resources)
+
+## Features
+
+* A Python [Quart](https://quart.palletsprojects.com/en/latest/) that uses the [openai](https://pypi.org/project/openai/) package to generate responses to user messages.
+* A basic HTML/JS frontend that streams responses from the backend using [JSON Lines](http://jsonlines.org/) over a [ReadableStream](https://developer.mozilla.org/en-US/docs/Web/API/ReadableStream).
+* [Bicep files](https://docs.microsoft.com/azure/azure-resource-manager/bicep/) for provisioning Azure resources, including Azure OpenAI, Azure Container Apps, Azure Container Registry, Azure Log Analytics, and RBAC roles.
+
+![Screenshot of the chat app](/docs/screenshot_chatapp.png)
+
+## Architecture diagram
+
+![Architecture diagram: Azure Container Apps inside Container Apps Environment, connected to Container Registry with Container, connected to Managed Identity for Azure OpenAI](/readme_diagram.png)
+
+## Opening the project
+
+You have a few options for getting started with this template.
+The quickest way to get started is GitHub Codespaces, since it will setup all the tools for you, but you can also [set it up locally](#local-environment).
+
+### GitHub Codespaces
+
+You can run this template virtually by using GitHub Codespaces. The button will open a web-based VS Code instance in your browser:
+
+1. Open the template (this may take several minutes):
+
+    [![Open in GitHub Codespaces](https://github.com/codespaces/badge.svg)](https://codespaces.new/Azure-Samples/openai-chat-app-quickstart)
+
+2. Open a terminal window
+3. Continue with the [deploying steps](#deploying)
+
+### VS Code Dev Containers
+
+A related option is VS Code Dev Containers, which will open the project in your local VS Code using the [Dev Containers extension](https://marketplace.visualstudio.com/items?itemName=ms-vscode-remote.remote-containers):
+
+1. Start Docker Desktop (install it if not already installed)
+2. Open the project:
+
+    [![Open in Dev Containers](https://img.shields.io/static/v1?style=for-the-badge&label=Dev%20Containers&message=Open&color=blue&logo=visualstudiocode)](https://vscode.dev/redirect?url=vscode://ms-vscode-remote.remote-containers/cloneInVolume?url=https://github.com/azure-samples/openai-chat-app-quickstart)
+
+3. In the VS Code window that opens, once the project files show up (this may take several minutes), open a terminal window.
+4. Continue with the [deploying steps](#deploying)
+
+### Local Environment
+
+If you're not using one of the above options for opening the project, then you'll need to:
+
+1. Make sure the following tools are installed:
+
+    * [Azure Developer CLI (azd)](https://aka.ms/install-azd)
+    * [Python 3.10+](https://www.python.org/downloads/)
+    * [Redis](https://redis.io/download)
+    * [Docker Desktop](https://www.docker.com/products/docker-desktop/)
+    * [Git](https://git-scm.com/downloads)
+
+2. Download the project code:
+
+    ```shell
+    azd init -t openai-chat-app-entra-auth-local
+    ```
+
+3. Open the project folder
+4. Create a [Python virtual environment](https://docs.python.org/3/tutorial/venv.html#creating-virtual-environments) and activate it.
+5. Install required Python packages:
+
+    ```shell
+    pip install -r requirements-dev.txt
+    ```
+
+6. Install the app as an editable package:
+
+    ```shell
+    python3 -m pip install -e src
+    ```
+
+7. Continue with the [deploying steps](#deploying).
+
+## Deploying
+
+Once you've opened the project in [Codespaces](#github-codespaces), in [Dev Containers](#vs-code-dev-containers), or [locally](#local-environment), you can deploy it to Azure.
+
+### Azure account setup
+
+1. Sign up for a [free Azure account](https://azure.microsoft.com/free/) and create an Azure Subscription.
+2. Request access to Azure OpenAI Service by completing the form at [https://aka.ms/oai/access](https://aka.ms/oai/access) and awaiting approval.
+3. Check that you have the necessary permissions:
+
+    * Your Azure account must have `Microsoft.Authorization/roleAssignments/write` permissions, such as [Role Based Access Control Administrator](https://learn.microsoft.com/azure/role-based-access-control/built-in-roles#role-based-access-control-administrator-preview), [User Access Administrator](https://learn.microsoft.com/azure/role-based-access-control/built-in-roles#user-access-administrator), or [Owner](https://learn.microsoft.com/azure/role-based-access-control/built-in-roles#owner). If you don't have subscription-level permissions, you must be granted [RBAC](https://learn.microsoft.com/azure/role-based-access-control/built-in-roles#role-based-access-control-administrator-preview) for an existing resource group and [deploy to that existing group](/docs/deploy_existing.md#resource-group).
+    * Your Azure account also needs `Microsoft.Resources/deployments/write` permissions on the subscription level.
+
+### Deploying with azd
+
+1. Login to Azure:
+
+    ```shell
+    azd auth login
+    ```
+
+2. Provision and deploy all the resources:
+
+    ```shell
+    azd up
+    ```
+
+    It will prompt you to provide an `azd` environment name (like "chat-app"), select a subscription from your Azure account, and select a [location where OpenAI is available](https://azure.microsoft.com/explore/global-infrastructure/products-by-region/?products=cognitive-services&regions=all) (like "francecentral"). Then it will provision the resources in your account and deploy the latest code. If you get an error or timeout with deployment, changing the location can help, as there may be availability constraints for the OpenAI resource.
+
+3. When `azd` has finished deploying, you'll see an endpoint URI in the command output. Visit that URI, and you should see the chat app! 🎉
+4. When you've made any changes to the app code, you can just run:
+
+    ```shell
+    azd deploy
+    ```
+
+### Continuous deployment with GitHub Actions
+
+This project includes a Github workflow for deploying the resources to Azure
+on every push to main. That workflow requires several Azure-related authentication secrets
+to be stored as Github action secrets. To set that up, run:
+
+```shell
+azd pipeline config
+```
+
+## Development server
+
+Assuming you've run the steps in [Opening the project](#opening-the-project) and the steps in [Deploying](#deploying), you can now run the Quart app in your development environment:
+
+```shell
+python -m quart --app src.quartapp run --port 50505 --reload
+```
+
+This will start the app on port 50505, and you can access it at `http://localhost:50505`.
+
+## Costs
+
+Pricing varies per region and usage, so it isn't possible to predict exact costs for your usage.
+The majority of the Azure resources used in this infrastructure are on usage-based pricing tiers.
+However, Azure Container Registry has a fixed cost per registry per day.
+
+You can try the [Azure pricing calculator](https://azure.com/e/2176802ea14941e4959eae8ad335aeb5) for the resources:
+
+* Azure OpenAI Service: S0 tier, ChatGPT model. Pricing is based on token count. [Pricing](https://azure.microsoft.com/pricing/details/cognitive-services/openai-service/)
+* Azure Container App: Consumption tier with 0.5 CPU, 1GiB memory/storage. Pricing is based on resource allocation, and each month allows for a certain amount of free usage. [Pricing](https://azure.microsoft.com/pricing/details/container-apps/)
+* Azure Container Registry: Basic tier. [Pricing](https://azure.microsoft.com/pricing/details/container-registry/)
+* Log analytics: Pay-as-you-go tier. Costs based on data ingested. [Pricing](https://azure.microsoft.com/pricing/details/monitor/)
+
+⚠️ To avoid unnecessary costs, remember to take down your app if it's no longer in use,
+either by deleting the resource group in the Portal or running `azd down`.
+
+## Security Guidelines
+
+This template uses [Managed Identity](https://learn.microsoft.com/entra/identity/managed-identities-azure-resources/overview) for authenticating to the Azure OpenAI service.
+
+Additionally, we have added a [GitHub Action](https://github.com/microsoft/security-devops-action) that scans the infrastructure-as-code files and generates a report containing any detected issues. To ensure continued best practices in your own repository, we recommend that anyone creating solutions based on our templates ensure that the [Github secret scanning](https://docs.github.com/code-security/secret-scanning/about-secret-scanning) setting is enabled.
+
+You may want to consider additional security measures, such as:
+
+* Protecting the Azure Container Apps instance with a [firewall](https://learn.microsoft.com/azure/container-apps/waf-app-gateway).
+* Using a [Virtual Network](https://learn.microsoft.com/azure/container-apps/networking?tabs=workload-profiles-env%2Cazure-cli) to restrict access to the Azure OpenAI service and Azure Container Apps.
+
+## Resources
+
+* [OpenAI Chat Application with Microsoft Entra Authentication - MSAL SDK](https://github.com/Azure-Samples/openai-chat-app-entra-auth-local): Similar to this project, but adds user authentication with Microsoft Entra using the Microsoft Graph SDK and built-in authentication feature of Azure Container Apps.
+* [OpenAI Chat Application with Microsoft Entra Authentication - Built-in Auth](https://github.com/Azure-Samples/openai-chat-app-entra-auth-local): Similar to this project, but adds user authentication with Microsoft Entra using the Microsoft Graph SDK and MSAL SDK.
+* [RAG chat with Azure AI Search + Python](https://github.com/Azure-Samples/azure-search-openai-demo/): A more advanced chat app that uses Azure AI Search to ground responses in domain knowledge. Includes user authentication with Microsoft Entra as well as data access controls.
+* [Develop Python apps that use Azure AI services](https://learn.microsoft.com/azure/developer/python/azure-ai-for-python-developers)